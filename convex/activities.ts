import { v } from "convex/values";
import { query, mutation } from "./_generated/server";

<<<<<<< HEAD
// Helper function to get user by Clerk ID (placeholder for future Clerk integration)
async function getUserByClerkId(ctx: any, clerkId: string) {
  // Use the proper Clerk ID index when available
  return await ctx.db
    .query("users")
    .withIndex("by_clerk_id", (q) => q.eq("clerkId", clerkId))
    .first();
}
=======
// Enhanced get recent activities function with user authentication
export const getRecentActivities = query({
  args: {
    userId: v.id("users"),
    limit: v.optional(v.number()),
  },
  handler: async (ctx, args) => {
    // Verify user exists
    const user = await ctx.db.get(args.userId);
    if (!user) {
      return [];
    }
    
    const limit = args.limit || 10;
    
    const activities = await ctx.db
      .query("activities")
      .withIndex("by_user_id", (q) => q.eq("userId", args.userId))
      .order("desc")
      .take(limit);
    
    return activities;
  },
});

// Enhanced get entity activities function with user authentication
export const getEntityActivities = query({
  args: {
    userId: v.id("users"),
    entityType: v.string(),
    entityId: v.string(),
    limit: v.optional(v.number()),
  },
  handler: async (ctx, args) => {
    // Verify user exists
    const user = await ctx.db.get(args.userId);
    if (!user) {
      return [];
    }
    
    const limit = args.limit || 10;
    
    const activities = await ctx.db
      .query("activities")
      .withIndex("by_entity", (q) => 
        q.eq("entityType", args.entityType).eq("entityId", args.entityId)
      )
      .filter((q) => q.eq(q.field("userId"), args.userId))
      .order("desc")
      .take(limit);
    
    return activities;
  },
});

// Enhanced get dashboard activity feed function
export const getDashboardActivityFeed = query({
  args: {
    userId: v.id("users"),
    limit: v.optional(v.number()),
  },
  handler: async (ctx, args) => {
    // Verify user exists
    const user = await ctx.db.get(args.userId);
    if (!user) {
      return {
        activities: [],
        notifications: [],
      };
    }
    
    const limit = args.limit || 10;
    
    // Get recent activities
    const activities = await ctx.db
      .query("activities")
      .withIndex("by_user_id", (q) => q.eq("userId", args.userId))
      .order("desc")
      .take(limit);
    
    // Get unread notifications
    const notifications = await ctx.db
      .query("notifications")
      .withIndex("unread_notifications", (q) => 
        q.eq("userId", args.userId).eq("read", false)
      )
      .order("desc")
      .take(limit);
    
    return {
      activities,
      notifications,
    };
  },
});
>>>>>>> 4ada5d40

// Create a new activity
export const createActivity = mutation({
  args: {
    type: v.string(),
    description: v.string(),
    userId: v.id("users"),
    entityType: v.string(),
    entityId: v.string(),
    metadata: v.optional(v.object({
      projectId: v.optional(v.id("projects")),
      taskId: v.optional(v.id("tasks")),
      campaignId: v.optional(v.id("marketingCampaigns")),
      dealId: v.optional(v.id("deals")),
      customerId: v.optional(v.id("customers")),
      roadmapId: v.optional(v.id("roadmaps")),
      milestoneId: v.optional(v.id("milestones")),
      ideaId: v.optional(v.id("ideas")),
    })),
  },
  handler: async (ctx, args) => {
    return await ctx.db.insert("activities", {
      ...args,
      createdAt: Date.now(),
    });
  },
});

// Get all activities for a user (backward compatibility)
export const getActivitiesByUser = query({
  args: { 
    userId: v.id("users"),
    limit: v.optional(v.number())
  },
  handler: async (ctx, args) => {
    const limit = args.limit || 50;
    
    return await ctx.db
      .query("activities")
      .withIndex("by_user_id", (q) => q.eq("userId", args.userId))
      .order("desc")
      .take(limit);
  },
});

<<<<<<< HEAD
// Get recent activities function (auth-enabled version)
export const getRecentActivitiesAuth = query({
  args: {
    limit: v.optional(v.number()),
  },
  handler: async (ctx, args) => {
    const identity = await ctx.auth.getUserIdentity();
    if (!identity) {
      return [];
    }

    const user = await getUserByClerkId(ctx, identity.subject);
    if (!user) {
      return [];
    }
    
    const limit = args.limit || 10;
    
    const activities = await ctx.db
      .query("activities")
      .withIndex("by_user_id", (q) => q.eq("userId", user._id))
      .order("desc")
      .take(limit);
    
    return activities;
  },
});

// Get entity activities function (auth-enabled version)
export const getEntityActivitiesAuth = query({
  args: {
    entityType: v.string(),
    entityId: v.string(),
    limit: v.optional(v.number()),
  },
  handler: async (ctx, args) => {
    const identity = await ctx.auth.getUserIdentity();
    if (!identity) {
      return [];
    }

    const user = await getUserByClerkId(ctx, identity.subject);
    if (!user) {
      return [];
    }
    
    const limit = args.limit || 10;
    
    const activities = await ctx.db
      .query("activities")
      .withIndex("by_entity", (q) => 
        q.eq("entityType", args.entityType).eq("entityId", args.entityId)
      )
      .filter((q) => q.eq(q.field("userId"), user._id))
      .order("desc")
      .take(limit);
    
    return activities;
  },
});

// Get dashboard activity feed function
export const getDashboardActivityFeed = query({
  args: {
    limit: v.optional(v.number()),
  },
  handler: async (ctx, args) => {
    const identity = await ctx.auth.getUserIdentity();
    if (!identity) {
      return {
        activities: [],
        notifications: [],
      };
    }

    const user = await getUserByClerkId(ctx, identity.subject);
    if (!user) {
      return {
        activities: [],
        notifications: [],
      };
    }
    
    const limit = args.limit || 10;
    
    // Get recent activities
    const activities = await ctx.db
      .query("activities")
      .withIndex("by_user_id", (q) => q.eq("userId", user._id))
      .order("desc")
      .take(limit);
    
    // Get unread notifications
    const notifications = await ctx.db
      .query("notifications")
      .withIndex("unread_notifications", (q) => 
        q.eq("userId", user._id).eq("read", false)
      )
      .order("desc")
      .take(limit);
    
    return {
      activities,
      notifications,
    };
  },
});

// Get recent activities across all users (for admin dashboard)
export const getRecentActivities = query({
=======
// Get recent activities across all users (for admin dashboard) (backward compatibility)
export const getRecentActivitiesAll = query({
>>>>>>> 4ada5d40
  args: { limit: v.optional(v.number()) },
  handler: async (ctx, args) => {
    const limit = args.limit || 20;
    
    return await ctx.db
      .query("activities")
      .withIndex("recent_activities")
      .order("desc")
      .take(limit);
  },
});

// Get activities by entity
export const getActivitiesByEntity = query({
  args: {
    entityType: v.string(),
    entityId: v.string(),
    limit: v.optional(v.number())
  },
  handler: async (ctx, args) => {
    const limit = args.limit || 20;
    
    return await ctx.db
      .query("activities")
      .withIndex("by_entity", (q) => 
        q.eq("entityType", args.entityType).eq("entityId", args.entityId)
      )
      .order("desc")
      .take(limit);
  },
});

// Get activities by type
export const getActivitiesByType = query({
  args: {
    userId: v.id("users"),
    type: v.string(),
    limit: v.optional(v.number())
  },
  handler: async (ctx, args) => {
    const limit = args.limit || 20;
    
    const userActivities = await ctx.db
      .query("activities")
      .withIndex("by_user_id", (q) => q.eq("userId", args.userId))
      .order("desc")
      .take(100); // Get more to filter
    
    return userActivities
      .filter(activity => activity.type === args.type)
      .slice(0, limit);
  },
});

// Get activity feed with enriched data
export const getActivityFeed = query({
  args: { 
    userId: v.id("users"),
    limit: v.optional(v.number())
  },
  handler: async (ctx, args) => {
    const limit = args.limit || 20;
    
    const activities = await ctx.db
      .query("activities")
      .withIndex("by_user_id", (q) => q.eq("userId", args.userId))
      .order("desc")
      .take(limit);

    // Enrich activities with related entity data
    const enrichedActivities = [];
    
    for (const activity of activities) {
      let entityData = null;
      
      // Fetch related entity data based on type
      if (activity.metadata) {
        if (activity.metadata.projectId) {
          entityData = await ctx.db.get(activity.metadata.projectId);
        } else if (activity.metadata.taskId) {
          entityData = await ctx.db.get(activity.metadata.taskId);
        } else if (activity.metadata.campaignId) {
          entityData = await ctx.db.get(activity.metadata.campaignId);
        } else if (activity.metadata.dealId) {
          entityData = await ctx.db.get(activity.metadata.dealId);
        } else if (activity.metadata.customerId) {
          entityData = await ctx.db.get(activity.metadata.customerId);
        } else if (activity.metadata.roadmapId) {
          entityData = await ctx.db.get(activity.metadata.roadmapId);
        } else if (activity.metadata.milestoneId) {
          entityData = await ctx.db.get(activity.metadata.milestoneId);
        } else if (activity.metadata.ideaId) {
          entityData = await ctx.db.get(activity.metadata.ideaId);
        }
      }
      
      enrichedActivities.push({
        ...activity,
        entityData,
      });
    }
    
    return enrichedActivities;
  },
});

// Get activity statistics
export const getActivityStats = query({
  args: { userId: v.id("users") },
  handler: async (ctx, args) => {
    const activities = await ctx.db
      .query("activities")
      .withIndex("by_user_id", (q) => q.eq("userId", args.userId))
      .collect();

    const now = Date.now();
    const oneDayAgo = now - (24 * 60 * 60 * 1000);
    const oneWeekAgo = now - (7 * 24 * 60 * 60 * 1000);
    const oneMonthAgo = now - (30 * 24 * 60 * 60 * 1000);

    const stats = {
      total: activities.length,
      today: activities.filter(a => a.createdAt >= oneDayAgo).length,
      thisWeek: activities.filter(a => a.createdAt >= oneWeekAgo).length,
      thisMonth: activities.filter(a => a.createdAt >= oneMonthAgo).length,
    };

    // Activity type breakdown
    const typeBreakdown: Record<string, number> = {};
    activities.forEach(activity => {
      typeBreakdown[activity.type] = (typeBreakdown[activity.type] || 0) + 1;
    });

    // Entity type breakdown
    const entityBreakdown: Record<string, number> = {};
    activities.forEach(activity => {
      entityBreakdown[activity.entityType] = (entityBreakdown[activity.entityType] || 0) + 1;
    });

    return {
      ...stats,
      typeBreakdown,
      entityBreakdown,
    };
  },
});

// Delete old activities (cleanup function)
export const deleteOldActivities = mutation({
  args: { 
    olderThanDays: v.number(),
    userId: v.optional(v.id("users"))
  },
  handler: async (ctx, args) => {
    const cutoffDate = Date.now() - (args.olderThanDays * 24 * 60 * 60 * 1000);
    
    let activities;
    if (args.userId) {
      activities = await ctx.db
        .query("activities")
        .withIndex("by_user_id", (q) => q.eq("userId", args.userId!))
        .collect();
    } else {
      activities = await ctx.db
        .query("activities")
        .collect();
    }
    
    const oldActivities = activities.filter(a => a.createdAt < cutoffDate);
    
    const deletedIds = [];
    for (const activity of oldActivities) {
      await ctx.db.delete(activity._id);
      deletedIds.push(activity._id);
    }
    
    return {
      deletedCount: deletedIds.length,
      deletedIds,
    };
  },
});

// Helper function to create common activity types
export const createProjectActivity = mutation({
  args: {
    projectId: v.id("projects"),
    userId: v.id("users"),
    action: v.string(), // created, updated, completed, archived
    description: v.optional(v.string()),
  },
  handler: async (ctx, args) => {
    const project = await ctx.db.get(args.projectId);
    if (!project) {
      throw new Error("Project not found");
    }

    const description = args.description || 
      `${args.action.charAt(0).toUpperCase() + args.action.slice(1)} project "${project.name}"`;

    return await ctx.db.insert("activities", {
      type: `project.${args.action}`,
      description,
      userId: args.userId,
      entityType: "project",
      entityId: args.projectId,
      metadata: {
        projectId: args.projectId,
      },
      createdAt: Date.now(),
    });
  },
});

export const createTaskActivity = mutation({
  args: {
    taskId: v.id("tasks"),
    userId: v.id("users"),
    action: v.string(), // created, updated, completed, assigned
    description: v.optional(v.string()),
  },
  handler: async (ctx, args) => {
    const task = await ctx.db.get(args.taskId);
    if (!task) {
      throw new Error("Task not found");
    }

    const description = args.description || 
      `${args.action.charAt(0).toUpperCase() + args.action.slice(1)} task "${task.title}"`;

    return await ctx.db.insert("activities", {
      type: `task.${args.action}`,
      description,
      userId: args.userId,
      entityType: "task",
      entityId: args.taskId,
      metadata: {
        taskId: args.taskId,
        projectId: task.projectId,
      },
      createdAt: Date.now(),
    });
  },
});

export const createCampaignActivity = mutation({
  args: {
    campaignId: v.id("marketingCampaigns"),
    userId: v.id("users"),
    action: v.string(), // created, launched, paused, completed
    description: v.optional(v.string()),
  },
  handler: async (ctx, args) => {
    const campaign = await ctx.db.get(args.campaignId);
    if (!campaign) {
      throw new Error("Campaign not found");
    }

    const description = args.description || 
      `${args.action.charAt(0).toUpperCase() + args.action.slice(1)} campaign "${campaign.name}"`;

    return await ctx.db.insert("activities", {
      type: `campaign.${args.action}`,
      description,
      userId: args.userId,
      entityType: "campaign",
      entityId: args.campaignId,
      metadata: {
        campaignId: args.campaignId,
      },
      createdAt: Date.now(),
    });
  },
});

export const createDealActivity = mutation({
  args: {
    dealId: v.id("deals"),
    userId: v.id("users"),
    action: v.string(), // created, updated, won, lost, moved
    description: v.optional(v.string()),
  },
  handler: async (ctx, args) => {
    const deal = await ctx.db.get(args.dealId);
    if (!deal) {
      throw new Error("Deal not found");
    }

    const description = args.description || 
      `${args.action.charAt(0).toUpperCase() + args.action.slice(1)} deal "${deal.title}"`;

    return await ctx.db.insert("activities", {
      type: `deal.${args.action}`,
      description,
      userId: args.userId,
      entityType: "deal",
      entityId: args.dealId,
      metadata: {
        dealId: args.dealId,
        customerId: deal.customerId,
      },
      createdAt: Date.now(),
    });
  },
});

export const createIdeaActivity = mutation({
  args: {
    ideaId: v.id("ideas"),
    userId: v.id("users"),
    action: v.string(), // created, evaluated, scored, archived
    description: v.optional(v.string()),
  },
  handler: async (ctx, args) => {
    const idea = await ctx.db.get(args.ideaId);
    if (!idea) {
      throw new Error("Idea not found");
    }

    const description = args.description || 
      `${args.action.charAt(0).toUpperCase() + args.action.slice(1)} idea "${idea.name}"`;

    return await ctx.db.insert("activities", {
      type: `idea.${args.action}`,
      description,
      userId: args.userId,
      entityType: "idea",
      entityId: args.ideaId,
      metadata: {
        ideaId: args.ideaId,
      },
      createdAt: Date.now(),
    });
  },
});<|MERGE_RESOLUTION|>--- conflicted
+++ resolved
@@ -1,7 +1,6 @@
 import { v } from "convex/values";
 import { query, mutation } from "./_generated/server";
 
-<<<<<<< HEAD
 // Helper function to get user by Clerk ID (placeholder for future Clerk integration)
 async function getUserByClerkId(ctx: any, clerkId: string) {
   // Use the proper Clerk ID index when available
@@ -10,7 +9,7 @@
     .withIndex("by_clerk_id", (q) => q.eq("clerkId", clerkId))
     .first();
 }
-=======
+
 // Enhanced get recent activities function with user authentication
 export const getRecentActivities = query({
   args: {
@@ -106,7 +105,114 @@
     };
   },
 });
->>>>>>> 4ada5d40
+
+// Get recent activities function (auth-enabled version)
+export const getRecentActivitiesAuth = query({
+  args: {
+    limit: v.optional(v.number()),
+  },
+  handler: async (ctx, args) => {
+    const identity = await ctx.auth.getUserIdentity();
+    if (!identity) {
+      return [];
+    }
+
+    const user = await getUserByClerkId(ctx, identity.subject);
+    if (!user) {
+      return [];
+    }
+    
+    const limit = args.limit || 10;
+    
+    const activities = await ctx.db
+      .query("activities")
+      .withIndex("by_user_id", (q) => q.eq("userId", user._id))
+      .order("desc")
+      .take(limit);
+    
+    return activities;
+  },
+});
+
+// Get entity activities function (auth-enabled version)
+export const getEntityActivitiesAuth = query({
+  args: {
+    entityType: v.string(),
+    entityId: v.string(),
+    limit: v.optional(v.number()),
+  },
+  handler: async (ctx, args) => {
+    const identity = await ctx.auth.getUserIdentity();
+    if (!identity) {
+      return [];
+    }
+
+    const user = await getUserByClerkId(ctx, identity.subject);
+    if (!user) {
+      return [];
+    }
+    
+    const limit = args.limit || 10;
+    
+    const activities = await ctx.db
+      .query("activities")
+      .withIndex("by_entity", (q) => 
+        q.eq("entityType", args.entityType).eq("entityId", args.entityId)
+      )
+      .filter((q) => q.eq(q.field("userId"), user._id))
+      .order("desc")
+      .take(limit);
+    
+    return activities;
+  },
+});
+
+// Get dashboard activity feed function (auth-enabled version)
+export const getDashboardActivityFeedAuth = query({
+  args: {
+    limit: v.optional(v.number()),
+  },
+  handler: async (ctx, args) => {
+    const identity = await ctx.auth.getUserIdentity();
+    if (!identity) {
+      return {
+        activities: [],
+        notifications: [],
+      };
+    }
+
+    const user = await getUserByClerkId(ctx, identity.subject);
+    if (!user) {
+      return {
+        activities: [],
+        notifications: [],
+      };
+    }
+    
+    const limit = args.limit || 10;
+    
+    // Get recent activities
+    const activities = await ctx.db
+      .query("activities")
+      .withIndex("by_user_id", (q) => q.eq("userId", user._id))
+      .order("desc")
+      .take(limit);
+    
+    // Get unread notifications
+    const notifications = await ctx.db
+      .query("notifications")
+      .withIndex("unread_notifications", (q) => 
+        q.eq("userId", user._id).eq("read", false)
+      )
+      .order("desc")
+      .take(limit);
+    
+    return {
+      activities,
+      notifications,
+    };
+  },
+});
 
 // Create a new activity
 export const createActivity = mutation({
@@ -135,7 +241,7 @@
   },
 });
 
-// Get all activities for a user (backward compatibility)
+// Get all activities for a user
 export const getActivitiesByUser = query({
   args: { 
     userId: v.id("users"),
@@ -152,148 +258,21 @@
   },
 });
 
-<<<<<<< HEAD
-// Get recent activities function (auth-enabled version)
-export const getRecentActivitiesAuth = query({
-  args: {
-    limit: v.optional(v.number()),
-  },
-  handler: async (ctx, args) => {
-    const identity = await ctx.auth.getUserIdentity();
-    if (!identity) {
-      return [];
-    }
-
-    const user = await getUserByClerkId(ctx, identity.subject);
-    if (!user) {
-      return [];
-    }
-    
-    const limit = args.limit || 10;
-    
-    const activities = await ctx.db
-      .query("activities")
-      .withIndex("by_user_id", (q) => q.eq("userId", user._id))
-      .order("desc")
-      .take(limit);
-    
-    return activities;
-  },
-});
-
-// Get entity activities function (auth-enabled version)
-export const getEntityActivitiesAuth = query({
+// Get activities by entity
+export const getActivitiesByEntity = query({
   args: {
     entityType: v.string(),
     entityId: v.string(),
-    limit: v.optional(v.number()),
-  },
-  handler: async (ctx, args) => {
-    const identity = await ctx.auth.getUserIdentity();
-    if (!identity) {
-      return [];
-    }
-
-    const user = await getUserByClerkId(ctx, identity.subject);
-    if (!user) {
-      return [];
-    }
-    
-    const limit = args.limit || 10;
-    
-    const activities = await ctx.db
+    limit: v.optional(v.number())
+  },
+  handler: async (ctx, args) => {
+    const limit = args.limit || 20;
+    
+    return await ctx.db
       .query("activities")
       .withIndex("by_entity", (q) => 
         q.eq("entityType", args.entityType).eq("entityId", args.entityId)
       )
-      .filter((q) => q.eq(q.field("userId"), user._id))
-      .order("desc")
-      .take(limit);
-    
-    return activities;
-  },
-});
-
-// Get dashboard activity feed function
-export const getDashboardActivityFeed = query({
-  args: {
-    limit: v.optional(v.number()),
-  },
-  handler: async (ctx, args) => {
-    const identity = await ctx.auth.getUserIdentity();
-    if (!identity) {
-      return {
-        activities: [],
-        notifications: [],
-      };
-    }
-
-    const user = await getUserByClerkId(ctx, identity.subject);
-    if (!user) {
-      return {
-        activities: [],
-        notifications: [],
-      };
-    }
-    
-    const limit = args.limit || 10;
-    
-    // Get recent activities
-    const activities = await ctx.db
-      .query("activities")
-      .withIndex("by_user_id", (q) => q.eq("userId", user._id))
-      .order("desc")
-      .take(limit);
-    
-    // Get unread notifications
-    const notifications = await ctx.db
-      .query("notifications")
-      .withIndex("unread_notifications", (q) => 
-        q.eq("userId", user._id).eq("read", false)
-      )
-      .order("desc")
-      .take(limit);
-    
-    return {
-      activities,
-      notifications,
-    };
-  },
-});
-
-// Get recent activities across all users (for admin dashboard)
-export const getRecentActivities = query({
-=======
-// Get recent activities across all users (for admin dashboard) (backward compatibility)
-export const getRecentActivitiesAll = query({
->>>>>>> 4ada5d40
-  args: { limit: v.optional(v.number()) },
-  handler: async (ctx, args) => {
-    const limit = args.limit || 20;
-    
-    return await ctx.db
-      .query("activities")
-      .withIndex("recent_activities")
-      .order("desc")
-      .take(limit);
-  },
-});
-
-// Get activities by entity
-export const getActivitiesByEntity = query({
-  args: {
-    entityType: v.string(),
-    entityId: v.string(),
-    limit: v.optional(v.number())
-  },
-  handler: async (ctx, args) => {
-    const limit = args.limit || 20;
-    
-    return await ctx.db
-      .query("activities")
-      .withIndex("by_entity", (q) => 
-        q.eq("entityType", args.entityType).eq("entityId", args.entityId)
-      )
       .order("desc")
       .take(limit);
   },
@@ -321,136 +300,17 @@
   },
 });
 
-// Get activity feed with enriched data
-export const getActivityFeed = query({
-  args: { 
-    userId: v.id("users"),
-    limit: v.optional(v.number())
-  },
-  handler: async (ctx, args) => {
-    const limit = args.limit || 20;
-    
-    const activities = await ctx.db
-      .query("activities")
-      .withIndex("by_user_id", (q) => q.eq("userId", args.userId))
-      .order("desc")
-      .take(limit);
-
-    // Enrich activities with related entity data
-    const enrichedActivities = [];
-    
-    for (const activity of activities) {
-      let entityData = null;
-      
-      // Fetch related entity data based on type
-      if (activity.metadata) {
-        if (activity.metadata.projectId) {
-          entityData = await ctx.db.get(activity.metadata.projectId);
-        } else if (activity.metadata.taskId) {
-          entityData = await ctx.db.get(activity.metadata.taskId);
-        } else if (activity.metadata.campaignId) {
-          entityData = await ctx.db.get(activity.metadata.campaignId);
-        } else if (activity.metadata.dealId) {
-          entityData = await ctx.db.get(activity.metadata.dealId);
-        } else if (activity.metadata.customerId) {
-          entityData = await ctx.db.get(activity.metadata.customerId);
-        } else if (activity.metadata.roadmapId) {
-          entityData = await ctx.db.get(activity.metadata.roadmapId);
-        } else if (activity.metadata.milestoneId) {
-          entityData = await ctx.db.get(activity.metadata.milestoneId);
-        } else if (activity.metadata.ideaId) {
-          entityData = await ctx.db.get(activity.metadata.ideaId);
-        }
-      }
-      
-      enrichedActivities.push({
-        ...activity,
-        entityData,
-      });
-    }
-    
-    return enrichedActivities;
-  },
-});
-
-// Get activity statistics
-export const getActivityStats = query({
-  args: { userId: v.id("users") },
-  handler: async (ctx, args) => {
-    const activities = await ctx.db
-      .query("activities")
-      .withIndex("by_user_id", (q) => q.eq("userId", args.userId))
-      .collect();
-
-    const now = Date.now();
-    const oneDayAgo = now - (24 * 60 * 60 * 1000);
-    const oneWeekAgo = now - (7 * 24 * 60 * 60 * 1000);
-    const oneMonthAgo = now - (30 * 24 * 60 * 60 * 1000);
-
-    const stats = {
-      total: activities.length,
-      today: activities.filter(a => a.createdAt >= oneDayAgo).length,
-      thisWeek: activities.filter(a => a.createdAt >= oneWeekAgo).length,
-      thisMonth: activities.filter(a => a.createdAt >= oneMonthAgo).length,
-    };
-
-    // Activity type breakdown
-    const typeBreakdown: Record<string, number> = {};
-    activities.forEach(activity => {
-      typeBreakdown[activity.type] = (typeBreakdown[activity.type] || 0) + 1;
-    });
-
-    // Entity type breakdown
-    const entityBreakdown: Record<string, number> = {};
-    activities.forEach(activity => {
-      entityBreakdown[activity.entityType] = (entityBreakdown[activity.entityType] || 0) + 1;
-    });
-
-    return {
-      ...stats,
-      typeBreakdown,
-      entityBreakdown,
-    };
-  },
-});
-
-// Delete old activities (cleanup function)
-export const deleteOldActivities = mutation({
-  args: { 
-    olderThanDays: v.number(),
-    userId: v.optional(v.id("users"))
-  },
-  handler: async (ctx, args) => {
-    const cutoffDate = Date.now() - (args.olderThanDays * 24 * 60 * 60 * 1000);
-    
-    let activities;
-    if (args.userId) {
-      activities = await ctx.db
-        .query("activities")
-        .withIndex("by_user_id", (q) => q.eq("userId", args.userId!))
-        .collect();
-    } else {
-      activities = await ctx.db
-        .query("activities")
-        .collect();
-    }
-    
-    const oldActivities = activities.filter(a => a.createdAt < cutoffDate);
-    
-    const deletedIds = [];
-    for (const activity of oldActivities) {
-      await ctx.db.delete(activity._id);
-      deletedIds.push(activity._id);
-    }
-    
-    return {
-      deletedCount: deletedIds.length,
-      deletedIds,
-    };
-  },
-});
-
-// Helper function to create common activity types
+// Delete activity
+export const deleteActivity = mutation({
+  args: { activityId: v.id("activities") },
+  handler: async (ctx, args) => {
+    return await ctx.db.delete(args.activityId);
+  },
+});
+
+// Activity creation helpers for specific entities
+
+// Create project activity
 export const createProjectActivity = mutation({
   args: {
     projectId: v.id("projects"),
@@ -459,6 +319,7 @@
     description: v.optional(v.string()),
   },
   handler: async (ctx, args) => {
+    // Get project details for context
     const project = await ctx.db.get(args.projectId);
     if (!project) {
       throw new Error("Project not found");
@@ -481,6 +342,7 @@
   },
 });
 
+// Create task activity
 export const createTaskActivity = mutation({
   args: {
     taskId: v.id("tasks"),
@@ -489,6 +351,7 @@
     description: v.optional(v.string()),
   },
   handler: async (ctx, args) => {
+    // Get task details for context
     const task = await ctx.db.get(args.taskId);
     if (!task) {
       throw new Error("Task not found");
@@ -512,6 +375,7 @@
   },
 });
 
+// Create campaign activity
 export const createCampaignActivity = mutation({
   args: {
     campaignId: v.id("marketingCampaigns"),
@@ -520,6 +384,7 @@
     description: v.optional(v.string()),
   },
   handler: async (ctx, args) => {
+    // Get campaign details for context
     const campaign = await ctx.db.get(args.campaignId);
     if (!campaign) {
       throw new Error("Campaign not found");
@@ -542,14 +407,16 @@
   },
 });
 
+// Create deal activity
 export const createDealActivity = mutation({
   args: {
     dealId: v.id("deals"),
     userId: v.id("users"),
-    action: v.string(), // created, updated, won, lost, moved
-    description: v.optional(v.string()),
-  },
-  handler: async (ctx, args) => {
+    action: v.string(), // created, updated, stage_changed, won, lost
+    description: v.optional(v.string()),
+  },
+  handler: async (ctx, args) => {
+    // Get deal details for context
     const deal = await ctx.db.get(args.dealId);
     if (!deal) {
       throw new Error("Deal not found");
@@ -573,14 +440,115 @@
   },
 });
 
+// Create customer activity
+export const createCustomerActivity = mutation({
+  args: {
+    customerId: v.id("customers"),
+    userId: v.id("users"),
+    action: v.string(), // created, updated, contacted, converted
+    description: v.optional(v.string()),
+  },
+  handler: async (ctx, args) => {
+    // Get customer details for context
+    const customer = await ctx.db.get(args.customerId);
+    if (!customer) {
+      throw new Error("Customer not found");
+    }
+
+    const description = args.description || 
+      `${args.action.charAt(0).toUpperCase() + args.action.slice(1)} customer "${customer.name}"`;
+
+    return await ctx.db.insert("activities", {
+      type: `customer.${args.action}`,
+      description,
+      userId: args.userId,
+      entityType: "customer",
+      entityId: args.customerId,
+      metadata: {
+        customerId: args.customerId,
+      },
+      createdAt: Date.now(),
+    });
+  },
+});
+
+// Create roadmap activity
+export const createRoadmapActivity = mutation({
+  args: {
+    roadmapId: v.id("roadmaps"),
+    userId: v.id("users"),
+    action: v.string(), // created, updated, milestone_added
+    description: v.optional(v.string()),
+  },
+  handler: async (ctx, args) => {
+    // Get roadmap details for context
+    const roadmap = await ctx.db.get(args.roadmapId);
+    if (!roadmap) {
+      throw new Error("Roadmap not found");
+    }
+
+    const description = args.description || 
+      `${args.action.charAt(0).toUpperCase() + args.action.slice(1)} roadmap "${roadmap.name}"`;
+
+    return await ctx.db.insert("activities", {
+      type: `roadmap.${args.action}`,
+      description,
+      userId: args.userId,
+      entityType: "roadmap",
+      entityId: args.roadmapId,
+      metadata: {
+        roadmapId: args.roadmapId,
+        projectId: roadmap.projectId,
+      },
+      createdAt: Date.now(),
+    });
+  },
+});
+
+// Create milestone activity
+export const createMilestoneActivity = mutation({
+  args: {
+    milestoneId: v.id("milestones"),
+    userId: v.id("users"),
+    action: v.string(), // created, updated, completed, delayed
+    description: v.optional(v.string()),
+  },
+  handler: async (ctx, args) => {
+    // Get milestone details for context
+    const milestone = await ctx.db.get(args.milestoneId);
+    if (!milestone) {
+      throw new Error("Milestone not found");
+    }
+
+    const description = args.description || 
+      `${args.action.charAt(0).toUpperCase() + args.action.slice(1)} milestone "${milestone.name}"`;
+
+    return await ctx.db.insert("activities", {
+      type: `milestone.${args.action}`,
+      description,
+      userId: args.userId,
+      entityType: "milestone",
+      entityId: args.milestoneId,
+      metadata: {
+        milestoneId: args.milestoneId,
+        roadmapId: milestone.roadmapId,
+        projectId: milestone.projectId,
+      },
+      createdAt: Date.now(),
+    });
+  },
+});
+
+// Create idea activity
 export const createIdeaActivity = mutation({
   args: {
     ideaId: v.id("ideas"),
     userId: v.id("users"),
-    action: v.string(), // created, evaluated, scored, archived
-    description: v.optional(v.string()),
-  },
-  handler: async (ctx, args) => {
+    action: v.string(), // created, updated, scored, archived
+    description: v.optional(v.string()),
+  },
+  handler: async (ctx, args) => {
+    // Get idea details for context
     const idea = await ctx.db.get(args.ideaId);
     if (!idea) {
       throw new Error("Idea not found");
@@ -601,4 +569,4 @@
       createdAt: Date.now(),
     });
   },
-});+});
