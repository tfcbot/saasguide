--- conflicted
+++ resolved
@@ -56,7 +56,6 @@
   },
 });
 
-<<<<<<< HEAD
 // Create notification function (auth-enabled version)
 export const createNotificationAuth = mutation({
   args: {
@@ -106,10 +105,7 @@
   },
 });
 
-// Get all notifications for a user
-=======
 // Get all notifications for a user (backward compatibility)
->>>>>>> 4ada5d40
 export const getNotificationsByUser = query({
   args: { 
     userId: v.id("users"),
@@ -258,38 +254,6 @@
       .query("notifications")
       .withIndex("unread_notifications", (q) => 
         q.eq("userId", args.userId).eq("read", false)
-      )
-      .collect();
-    
-    // Mark all as read
-    for (const notification of unreadNotifications) {
-      await ctx.db.patch(notification._id, {
-        read: true,
-      });
-    }
-    
-    return unreadNotifications.length;
-  },
-});
-
-// Mark all notifications as read function (auth-enabled version)
-export const markAllNotificationsAsReadAuth = mutation({
-  handler: async (ctx) => {
-    const identity = await ctx.auth.getUserIdentity();
-    if (!identity) {
-      throw new Error("Unauthorized");
-    }
-
-    const user = await getUserByClerkId(ctx, identity.subject);
-    if (!user) {
-      throw new Error("User not found");
-    }
-    
-    // Get all unread notifications
-    const unreadNotifications = await ctx.db
-      .query("notifications")
-      .withIndex("unread_notifications", (q) => 
-        q.eq("userId", user._id).eq("read", false)
       )
       .collect();
     
@@ -714,4 +678,36 @@
     
     return args.notificationId;
   },
+});
+
+// Mark all notifications as read function (auth-enabled version)
+export const markAllNotificationsAsReadAuth = mutation({
+  handler: async (ctx) => {
+    const identity = await ctx.auth.getUserIdentity();
+    if (!identity) {
+      throw new Error("Unauthorized");
+    }
+
+    const user = await getUserByClerkId(ctx, identity.subject);
+    if (!user) {
+      throw new Error("User not found");
+    }
+    
+    // Get all unread notifications
+    const unreadNotifications = await ctx.db
+      .query("notifications")
+      .withIndex("unread_notifications", (q) => 
+        q.eq("userId", user._id).eq("read", false)
+      )
+      .collect();
+    
+    // Mark all as read
+    for (const notification of unreadNotifications) {
+      await ctx.db.patch(notification._id, {
+        read: true,
+      });
+    }
+    
+    return unreadNotifications.length;
+  },
 });